{
  "name": "@oclif/plugin-warn-if-update-available",
  "description": "warns if there is a newer version of CLI released",
  "version": "3.0.12",
  "author": "Salesforce",
  "bugs": "https://github.com/oclif/plugin-warn-if-update-available/issues",
  "dependencies": {
    "@oclif/core": "^3.19.2",
    "chalk": "^5.3.0",
    "debug": "^4.1.0",
    "http-call": "^5.2.2",
    "lodash.template": "^4.5.0"
  },
  "devDependencies": {
    "@commitlint/config-conventional": "^18",
    "@oclif/prettier-config": "^0.2.1",
    "@oclif/test": "^3.2.0",
    "@types/chai": "^4.3.11",
    "@types/debug": "^4.1.12",
    "@types/lodash.template": "^4.5.3",
    "@types/mocha": "^10.0.6",
    "@types/node": "^18",
    "chai": "^4.4.0",
<<<<<<< HEAD
    "commitlint": "^18",
    "eslint": "^8.56.0",
    "eslint-config-oclif": "^5.0.2",
=======
    "commitlint": "^17.8.1",
    "eslint": "^8.57.0",
    "eslint-config-oclif": "^5.0.3",
>>>>>>> d7f2fcae
    "eslint-config-oclif-typescript": "^3.0.48",
    "eslint-config-prettier": "^9.1.0",
    "husky": "^9",
    "lint-staged": "^15",
    "mocha": "^10.3.0",
    "oclif": "^4.4.19",
    "prettier": "^3.2.5",
    "shx": "^0.3.3",
    "sinon": "^16.1.3",
    "ts-node": "^10.9.2",
    "typescript": "^5.3.3"
  },
  "engines": {
    "node": ">=18.0.0"
  },
  "exports": "./lib/index.js",
  "files": [
    "oclif.manifest.json",
    "/lib",
    "npm-shrinkwrap.json"
  ],
  "homepage": "https://github.com/oclif/plugin-warn-if-update-available",
  "keywords": [
    "oclif-plugin"
  ],
  "license": "MIT",
  "oclif": {
    "bin": "oclif-example",
    "hooks": {
      "init": [
        "./lib/hooks/init/check-update"
      ]
    },
    "topicSeparator": " "
  },
  "repository": "oclif/plugin-warn-if-update-available",
  "scripts": {
    "build": "shx rm -rf lib && tsc",
    "clean": "shx rm -f oclif.manifest.json npm-shrinkwrap.json",
    "compile": "tsc",
    "lint": "eslint . --ext .ts",
    "postpack": "yarn run clean",
    "posttest": "yarn lint",
    "prepack": "yarn build && oclif manifest && oclif readme && npm shrinkwrap",
    "prepare": "husky && yarn build",
    "pretest": "yarn build --noEmit && tsc -p test --noEmit",
    "test": "mocha --forbid-only \"test/**/*.test.ts\"",
    "version": "oclif readme && git add README.md"
  },
  "type": "module"
}<|MERGE_RESOLUTION|>--- conflicted
+++ resolved
@@ -5,7 +5,7 @@
   "author": "Salesforce",
   "bugs": "https://github.com/oclif/plugin-warn-if-update-available/issues",
   "dependencies": {
-    "@oclif/core": "^3.19.2",
+    "@oclif/core": "^3.21.0",
     "chalk": "^5.3.0",
     "debug": "^4.1.0",
     "http-call": "^5.2.2",
@@ -21,15 +21,9 @@
     "@types/mocha": "^10.0.6",
     "@types/node": "^18",
     "chai": "^4.4.0",
-<<<<<<< HEAD
     "commitlint": "^18",
-    "eslint": "^8.56.0",
-    "eslint-config-oclif": "^5.0.2",
-=======
-    "commitlint": "^17.8.1",
     "eslint": "^8.57.0",
-    "eslint-config-oclif": "^5.0.3",
->>>>>>> d7f2fcae
+    "eslint-config-oclif": "^5.0.4",
     "eslint-config-oclif-typescript": "^3.0.48",
     "eslint-config-prettier": "^9.1.0",
     "husky": "^9",
