--- conflicted
+++ resolved
@@ -1,11 +1,7 @@
 {
   "name": "@oclif/plugin-warn-if-update-available",
   "description": "warns if there is a newer version of CLI released",
-<<<<<<< HEAD
-  "version": "3.0.0",
-=======
   "version": "2.0.45",
->>>>>>> d29494ba
   "author": "Salesforce",
   "bugs": "https://github.com/oclif/plugin-warn-if-update-available/issues",
   "type": "module",
@@ -33,13 +29,8 @@
     "eslint-config-oclif-typescript": "^0.2.0",
     "globby": "^11.0.1",
     "mocha": "^8.0.1",
-<<<<<<< HEAD
-    "oclif": "^3.9.1",
+    "oclif": "^3.10.0",
     "ts-node": "^10.9.1",
-=======
-    "oclif": "^3.10.0",
-    "ts-node": "^9.1.1",
->>>>>>> d29494ba
     "tslib": "^2.6.0",
     "typescript": "^4.9.5"
   },
